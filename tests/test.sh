#!/bin/bash
# ##### BEGIN LICENSE BLOCK #####
# Version: MPL 1.1/GPL 2.0/LGPL 2.1
#
# Copyright (C) 2002-2017 Németh László
#
# The contents of this file are subject to the Mozilla Public License Version
# 1.1 (the "License"); you may not use this file except in compliance with
# the License. You may obtain a copy of the License at
# http://www.mozilla.org/MPL/
#
# Software distributed under the License is distributed on an "AS IS" basis,
# WITHOUT WARRANTY OF ANY KIND, either express or implied. See the License
# for the specific language governing rights and limitations under the
# License.
#
# Hunspell is based on MySpell which is Copyright (C) 2002 Kevin Hendricks.
#
# Alternatively, the contents of this file may be used under the terms of
# either the GNU General Public License Version 2 or later (the "GPL"), or
# the GNU Lesser General Public License Version 2.1 or later (the "LGPL"),
# in which case the provisions of the GPL or the LGPL are applicable instead
# of those above. If you wish to allow use of your version of this file only
# under the terms of either the GPL or the LGPL, and not to allow others to
# use your version of this file under the terms of the MPL, indicate your
# decision by deleting the provisions above and replace them with the notice
# and other provisions required by the GPL or the LGPL. If you do not delete
# the provisions above, a recipient may use your version of this file under
# the terms of any one of the MPL, the GPL or the LGPL.
# ##### END LICENSE BLOCK #####

# set -x # uncomment for debugging
set -o pipefail

export LC_ALL="C"

function check_valgrind_log () {
if [[ "$VALGRIND" != "" && -f $TEMPDIR/test.pid* ]]; then
	log=$(ls $TEMPDIR/test.pid*)
	if ! grep -q 'ERROR SUMMARY: 0 error' $log; then
		echo "Fail in $NAME $1 checking detected by Valgrind"
		echo "$log Valgrind log file moved to $TEMPDIR/badlogs"
		mv $log $TEMPDIR/badlogs
		exit 1
	fi
	if grep -q 'LEAK SUMMARY' $log; then
		echo "Memory leak in $NAME $1 checking detected by Valgrind"
		echo "$log Valgrind log file moved to $TEMPDIR/badlogs"
		mv $log $TEMPDIR/badlogs
		exit 1
	fi
	rm -f $log
fi
}

TEMPDIR=./testSubDir
NAME="${1%.dic}"
shift
ENCODING=UTF-8 #io encoding passed with -i
if [[ "$1" == "-i" && -n "$2" ]]; then
	ENCODING="$2"
	shift 2
fi
shopt -s expand_aliases

[[ "$HUNSPELL" = "" ]] && HUNSPELL="$(dirname $0)"/../src/tools/hunspell
[[ "$ANALYZE" = "" ]] && ANALYZE="$(dirname $0)"/../src/tools/analyze
[[ "$LIBTOOL" = "" ]] && LIBTOOL="$(dirname $0)"/../libtool
alias hunspell='"$LIBTOOL" --mode=execute "$HUNSPELL"'
alias analyze='"$LIBTOOL" --mode=execute "$ANALYZE"'

if [[ "$VALGRIND" != "" ]]; then
	mkdir $TEMPDIR 2> /dev/null || :
	rm -f $TEMPDIR/test.pid* || :
	mkdir $TEMPDIR/badlogs 2> /dev/null || :
	alias hunspell='"$LIBTOOL" --mode=execute valgrind --tool=$VALGRIND --leak-check=yes --show-reachable=yes --log-file=$TEMPDIR/test.pid "$HUNSPELL"'
	alias analyze='"$LIBTOOL" --mode=execute valgrind --tool=$VALGRIND --leak-check=yes --show-reachable=yes --log-file=$TEMPDIR/test.pid "$ANALYZE"'
fi

CR=$(printf "\r")

in_dict="$NAME"
if [[ ! -f "$in_dict.dic" ]]; then
	echo "Dictionary $in_dict.dic does not exists"
	exit 3
fi

# Tests good words
in_file="$in_dict.good"

if [[ -f $in_file ]]; then
	out=$(hunspell -l -i "$ENCODING" "$@" -d "$in_dict" < "$in_file" \
	      | tr -d "$CR")
	if [[ $? -ne 0 ]]; then exit 2; fi
	if [[ "$out" != "" ]]; then
		echo "============================================="
		echo "Fail in $NAME.good. Good words recognised as wrong:"
		echo "$out"
		exit 1
	fi
fi

check_valgrind_log "good words"

# Tests bad words
<<<<<<< HEAD
in_file="$in_dict.wrong"

if [[ -f $in_file ]]; then
	out=$(hunspell -G -i "$ENCODING" "$@" -d "$in_dict" < "$in_file" \
	      | tr -d "$CR") #strip carige return for mingw builds
	if [[ $? -ne 0 ]]; then exit 2; fi
	if [[ "$out" != "" ]]; then
		echo "============================================="
		echo "Fail in $NAME.wrong. Bad words recognised as good:"
		echo "$out"
		exit 1
	fi
=======
if test -f $TESTDIR/$NAME.wrong; then
    hunspell -l $* -d $TESTDIR/$NAME <$TESTDIR/$NAME.wrong \
    | tr -d $CR >$TEMPDIR/$NAME.wrong #strip carige return for mingw builds
    tr -d '	' <$TESTDIR/$NAME.wrong >$TEMPDIR/$NAME.wrong.detab
    if ! cmp $TEMPDIR/$NAME.wrong $TEMPDIR/$NAME.wrong.detab >/dev/null; then
        echo "============================================="
        echo "Fail in $NAME.wrong. Bad words recognised as good:"
        tr -d '	' <$TESTDIR/$NAME.wrong >$TEMPDIR/$NAME.wrong.detab
        diff -u $TEMPDIR/$NAME.wrong.detab $TEMPDIR/$NAME.wrong | grep '^<' | sed 's/^..//'
        rm -f $TEMPDIR/$NAME.wrong $TEMPDIR/$NAME.wrong.detab
        exit 1
    fi
    rm -f $TEMPDIR/$NAME.wrong $TEMPDIR/$NAME.wrong.detab
>>>>>>> 4e2abfd5
fi

check_valgrind_log "bad words"

# Tests good words' root
if test -f $TESTDIR/$NAME.root; then
    # Extract the root words of the affixed words, after '+'
    hunspell $* -d $TESTDIR/$NAME <$TESTDIR/$NAME.good | grep -a '^+ ' | \
        sed 's/^+ //' >$TEMPDIR/$NAME.root
    if ! cmp $TEMPDIR/$NAME.root $TESTDIR/$NAME.root >/dev/null; then
        echo "============================================="
        echo "Fail in $NAME.root. Bad prefix or suffix?"
        diff -u $TESTDIR/$NAME.root $TEMPDIR/$NAME.root
        rm -f $TEMPDIR/$NAME.root
        exit 1
    fi
    rm -f $TEMPDIR/$NAME.root
fi

check_valgrind_log "root"

# Tests morphological analysis
<<<<<<< HEAD
in_file="$in_dict.good"
expected_file="$in_dict.morph"

if [[ -f $expected_file ]]; then
	#in=$(sed 's/	$//' "$in_file") #passes without this.
	out=$(analyze "$in_dict.aff" "$in_dict.dic" "$in_file" \
	      | tr -d "$CR") #strip carige return for mingw builds
	if [[ $? -ne 0 ]]; then exit 2; fi
	expected=$(<"$expected_file")
	if [[ "$out" != "$expected" ]]; then
		echo "============================================="
		echo "Fail in $NAME.morph. Bad analysis?"
		diff "$expected_file" <(echo "$out") | grep '^<' | sed 's/^..//'
		exit 1
	fi
=======
if test -f $TESTDIR/$NAME.morph; then
    sed 's/	$//' $TESTDIR/$NAME.good >$TEMPDIR/$NAME.good
    analyze $TESTDIR/$NAME.aff $TESTDIR/$NAME.dic $TEMPDIR/$NAME.good \
    | tr -d $CR >$TEMPDIR/$NAME.morph #strip carige return for mingw builds
    if ! cmp $TEMPDIR/$NAME.morph $TESTDIR/$NAME.morph >/dev/null; then
        echo "============================================="
        echo "Fail in $NAME.morph. Bad analysis?"
        diff -u $TESTDIR/$NAME.morph $TEMPDIR/$NAME.morph | grep '^<' | sed 's/^..//'
        rm -f $TEMPDIR/$NAME.morph
        exit 1
    fi
    rm -f $TEMPDIR/$NAME.{morph,good}
>>>>>>> 4e2abfd5
fi

check_valgrind_log "morphological analysis"

# Tests suggestions
<<<<<<< HEAD
in_file=$in_dict.wrong
expected_file=$in_dict.sug

if [[ -f $expected_file ]]; then
	out=$(hunspell -i "$ENCODING" "$@" -a -d "$in_dict" <"$in_file" | \
	      { grep -a '^&' || true; } | sed 's/^[^:]*: //')
	if [[ $? -ne 0 ]]; then exit 2; fi
	expected=$(<"$expected_file")
	if [[ "$out" != "$expected" ]]; then
		echo "============================================="
		echo "Fail in $NAME.sug. Bad suggestion?"
		diff "$expected_file" <(echo "$out")
		exit 1
	fi
=======
if test -f $TESTDIR/$NAME.sug; then
    hunspell $* -a -d $TESTDIR/$NAME <$TESTDIR/$NAME.wrong | grep -a '^&' | \
        sed 's/^[^:]*: //' >$TEMPDIR/$NAME.sug 
    if ! cmp $TEMPDIR/$NAME.sug $TESTDIR/$NAME.sug >/dev/null; then
        echo "============================================="
        echo "Fail in $NAME.sug. Bad suggestion?"
        diff -u $TESTDIR/$NAME.sug $TEMPDIR/$NAME.sug
        rm -f $TEMPDIR/$NAME.sug
        exit 1
    fi
    rm -f $TEMPDIR/$NAME.sug
>>>>>>> 4e2abfd5
fi

check_valgrind_log "suggestion"<|MERGE_RESOLUTION|>--- conflicted
+++ resolved
@@ -103,7 +103,6 @@
 check_valgrind_log "good words"
 
 # Tests bad words
-<<<<<<< HEAD
 in_file="$in_dict.wrong"
 
 if [[ -f $in_file ]]; then
@@ -116,21 +115,6 @@
 		echo "$out"
 		exit 1
 	fi
-=======
-if test -f $TESTDIR/$NAME.wrong; then
-    hunspell -l $* -d $TESTDIR/$NAME <$TESTDIR/$NAME.wrong \
-    | tr -d $CR >$TEMPDIR/$NAME.wrong #strip carige return for mingw builds
-    tr -d '	' <$TESTDIR/$NAME.wrong >$TEMPDIR/$NAME.wrong.detab
-    if ! cmp $TEMPDIR/$NAME.wrong $TEMPDIR/$NAME.wrong.detab >/dev/null; then
-        echo "============================================="
-        echo "Fail in $NAME.wrong. Bad words recognised as good:"
-        tr -d '	' <$TESTDIR/$NAME.wrong >$TEMPDIR/$NAME.wrong.detab
-        diff -u $TEMPDIR/$NAME.wrong.detab $TEMPDIR/$NAME.wrong | grep '^<' | sed 's/^..//'
-        rm -f $TEMPDIR/$NAME.wrong $TEMPDIR/$NAME.wrong.detab
-        exit 1
-    fi
-    rm -f $TEMPDIR/$NAME.wrong $TEMPDIR/$NAME.wrong.detab
->>>>>>> 4e2abfd5
 fi
 
 check_valgrind_log "bad words"
@@ -153,7 +137,6 @@
 check_valgrind_log "root"
 
 # Tests morphological analysis
-<<<<<<< HEAD
 in_file="$in_dict.good"
 expected_file="$in_dict.morph"
 
@@ -169,26 +152,11 @@
 		diff "$expected_file" <(echo "$out") | grep '^<' | sed 's/^..//'
 		exit 1
 	fi
-=======
-if test -f $TESTDIR/$NAME.morph; then
-    sed 's/	$//' $TESTDIR/$NAME.good >$TEMPDIR/$NAME.good
-    analyze $TESTDIR/$NAME.aff $TESTDIR/$NAME.dic $TEMPDIR/$NAME.good \
-    | tr -d $CR >$TEMPDIR/$NAME.morph #strip carige return for mingw builds
-    if ! cmp $TEMPDIR/$NAME.morph $TESTDIR/$NAME.morph >/dev/null; then
-        echo "============================================="
-        echo "Fail in $NAME.morph. Bad analysis?"
-        diff -u $TESTDIR/$NAME.morph $TEMPDIR/$NAME.morph | grep '^<' | sed 's/^..//'
-        rm -f $TEMPDIR/$NAME.morph
-        exit 1
-    fi
-    rm -f $TEMPDIR/$NAME.{morph,good}
->>>>>>> 4e2abfd5
 fi
 
 check_valgrind_log "morphological analysis"
 
 # Tests suggestions
-<<<<<<< HEAD
 in_file=$in_dict.wrong
 expected_file=$in_dict.sug
 
@@ -203,19 +171,6 @@
 		diff "$expected_file" <(echo "$out")
 		exit 1
 	fi
-=======
-if test -f $TESTDIR/$NAME.sug; then
-    hunspell $* -a -d $TESTDIR/$NAME <$TESTDIR/$NAME.wrong | grep -a '^&' | \
-        sed 's/^[^:]*: //' >$TEMPDIR/$NAME.sug 
-    if ! cmp $TEMPDIR/$NAME.sug $TESTDIR/$NAME.sug >/dev/null; then
-        echo "============================================="
-        echo "Fail in $NAME.sug. Bad suggestion?"
-        diff -u $TESTDIR/$NAME.sug $TEMPDIR/$NAME.sug
-        rm -f $TEMPDIR/$NAME.sug
-        exit 1
-    fi
-    rm -f $TEMPDIR/$NAME.sug
->>>>>>> 4e2abfd5
 fi
 
 check_valgrind_log "suggestion"